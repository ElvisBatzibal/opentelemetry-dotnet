# Changelog

## Unreleased

## 1.2.0-alpha2

<<<<<<< HEAD
* Removed existing Metrics code as the spec is completely being re-written.
  ([#2030](https://github.com/open-telemetry/opentelemetry-dotnet/pull/2030))

## Unreleased
=======
Released 2021-Aug-24

## 1.2.0-alpha1

Released 2021-Jul-23

* Add Metrics support.([#2174](https://github.com/open-telemetry/opentelemetry-dotnet/pull/2174))
>>>>>>> e27070d2

* Removes .NET Framework 4.5.2, .NET 4.6 support. The minimum .NET Framework
  version supported is .NET 4.6.1. ([#2138](https://github.com/open-telemetry/opentelemetry-dotnet/issues/2138))

## 1.1.0

Released 2021-Jul-12

## 1.1.0-rc1

Released 2021-Jun-25

* Added `IDeferredTracerProviderBuilder`.
  ([#2058](https://github.com/open-telemetry/opentelemetry-dotnet/pull/2100))

## 1.1.0-beta4

Released 2021-Jun-09

## 1.1.0-beta3

Released 2021-May-11

* Adds `AddLegacySource()` to `TracerProviderBuilder`
  ([#2019](https://github.com/open-telemetry/opentelemetry-dotnet/pull/2019))

## 1.1.0-beta2

Released 2021-Apr-23

* `BaggagePropagator` now uses `baggage` as the header name instead of `Baggage`
  to `Extract` from and `Inject` to `carrier`
  ([#2003](https://github.com/open-telemetry/opentelemetry-dotnet/pull/2003))

## 1.1.0-beta1

Released 2021-Mar-19

## 1.0.1

Released 2021-Feb-10

## 1.0.0-rc4

Released 2021-Feb-09

## 1.0.0-rc3

Released 2021-Feb-04

* Relax System.* packages version requirement to remove upper bound.
* Require System.Diagnostics.DiagnosticSource package 5.0.1.

## 1.0.0-rc2

Released 2021-Jan-29

* In order to align with the
  [spec](https://github.com/open-telemetry/opentelemetry-specification/blob/main/specification/trace/api.md#set-status)
  the `Status` (otel.status_code) tag (added on `Activity` using the `SetStatus`
  extension) will now be set as the `UNSET`, `OK`, or `ERROR` string
  representation instead of the `0`, `1`, or `2` integer representation.
  ([#1579](https://github.com/open-telemetry/opentelemetry-dotnet/pull/1579) &
  [#1620](https://github.com/open-telemetry/opentelemetry-dotnet/pull/1620))
* Metrics API/SDK support is in an experimental state and is not recommended for
  production use. All metric APIs have been marked with the `Obsolete`
  attribute. See
  [#1501](https://github.com/open-telemetry/opentelemetry-dotnet/issues/1501)
  for more information.
  ([#1611](https://github.com/open-telemetry/opentelemetry-dotnet/pull/1611))
* `Status.WithDescription` will now ignore the provided description if the
  `Status.StatusCode` is anything other than `ERROR`.
  ([#1655](https://github.com/open-telemetry/opentelemetry-dotnet/pull/1655))
* Relax System.Diagnostics.DiagnosticSource version requirement to allow
  versions >=5.0. Previously only versions up to 6.0 (excluding 6.0) was
  allowed.
* Metrics removed as it is not part 1.0.0 release. See issue [#1501](https://github.com/open-telemetry/opentelemetry-dotnet/pull/1655)
  for details on Metric release plans.

## 1.0.0-rc1.1

Released 2020-Nov-17

* Updated System.Diagnostics.DiagnosticSource to version 5.0.0
* Mark Activity extension methods as internal as these are not required to be
  public. GetTagValue, EnumerateTags, EnumerateLinks, EnumerateEvents. See
  [#1544](https://github.com/open-telemetry/opentelemetry-dotnet/issues/1544)
  for full changes.
* Changed SpanHelper class from public to internal. Moved SpanHelper.cs to
  OpenTelemetry.Api\Internal
  ([#1555](https://github.com/open-telemetry/opentelemetry-dotnet/pull/1555))

## 0.8.0-beta.1

Released 2020-Nov-5

* Removed `IsValid` property from `Status`
  ([#1415](https://github.com/open-telemetry/opentelemetry-dotnet/pull/1415))
* Removed `IsOk` property from `Status` and fixed `StatusCode` enum values
  ([#1414](https://github.com/open-telemetry/opentelemetry-dotnet/pull/1414))
* `B3Propagator` now supports the value `true` to be passed in for the header
  `X-B3-Sampled`.
  ([#1413](https://github.com/open-telemetry/opentelemetry-dotnet/pull/1413))
* Moving grpc status and helper to grpc project
  ([#1422](https://github.com/open-telemetry/opentelemetry-dotnet/pull/1422))
* Renamed TextMapPropagator to TraceContextPropagator, CompositePropapagor to
  CompositeTextMapPropagator. IPropagator is renamed to TextMapPropagator and
  changed from interface to abstract class.
  ([#1427](https://github.com/open-telemetry/opentelemetry-dotnet/pull/1427))
* Added GlobalPropagators API via Propagators.DefaultTextMapPropagator.
  ([#1427](https://github.com/open-telemetry/opentelemetry-dotnet/pull/1428))
* Changed SpanAttributeConstants from public to internal
  ([#1457](https://github.com/open-telemetry/opentelemetry-dotnet/pull/1457))

## 0.7.0-beta.1

Released 2020-Oct-16

* `IActivityTagEnumerator` is now `IActivityEnumerator<T>`. Added
  `EnumerateLinks` extension method on `Activity` for retrieving links
  efficiently
  ([#1314](https://github.com/open-telemetry/opentelemetry-dotnet/pull/1314))
* Added `EnumerateEvents` extension method on `Activity` for retrieving events
  efficiently
  ([#1319](https://github.com/open-telemetry/opentelemetry-dotnet/pull/1319))
* Added `EnumerateTags` extension methods on `ActivityLink` & `ActivityEvent`
  for retrieving tags efficiently. Renamed `Activity.EnumerateTagValues` ->
  `Activity.EnumerateTags`.
  ([#1320](https://github.com/open-telemetry/opentelemetry-dotnet/pull/1320))
* Updated System.Diagnostics.DiagnosticSource to version 5.0.0-rc.2.20475.5
  ([#1346](https://github.com/open-telemetry/opentelemetry-dotnet/pull/1346))
* Updated Span Status as per new spec
  ([#1313](https://github.com/open-telemetry/opentelemetry-dotnet/pull/1313))

## 0.6.0-beta.1

Released 2020-Sep-15

* Updated System.Diagnostics.DiagnosticSource to version 5.0.0-rc.1.20451.14
  ([#1265](https://github.com/open-telemetry/opentelemetry-dotnet/pull/1265))
* Added `GetTagValue` extension method on `Activity` for retrieving tag values
  efficiently
  ([#1221](https://github.com/open-telemetry/opentelemetry-dotnet/pull/1221))
* Added `EnumerateTagValues` extension method on `Activity` for enumerating tag
  values efficiently
  ([#1236](https://github.com/open-telemetry/opentelemetry-dotnet/pull/1236))

## 0.5.0-beta.2

Released 2020-08-28

* `Link` and `TelemetrySpan` are using `SpanAttributes` instead of
  `ActivityTagsCollection` or `Dictionary`
  ([#1120](https://github.com/open-telemetry/opentelemetry-dotnet/pull/1120))
* Added `RecordException` in `TelemetrySpan`
  ([#1116](https://github.com/open-telemetry/opentelemetry-dotnet/pull/1116))
* `PropagationContext` is now used instead of `ActivityContext` in the
    `ITextFormat` API
    ([#1048](https://github.com/open-telemetry/opentelemetry-dotnet/pull/1048))
* Added `BaggageFormat` an `ITextFormat` implementation for managing Baggage
    propagation via the [W3C
    Baggage](https://github.com/w3c/baggage/blob/master/baggage/HTTP_HEADER_FORMAT.md)
    header
    ([#1048](https://github.com/open-telemetry/opentelemetry-dotnet/pull/1048))
* Removed `DistributedContext` as it is no longer part of the spec
  ([#1048](https://github.com/open-telemetry/opentelemetry-dotnet/pull/1048)))
* Renaming from `ot` to `otel`
  ([#1046](https://github.com/open-telemetry/opentelemetry-dotnet/pull/1046))
* Added `RuntimeContext` API
  ([#948](https://github.com/open-telemetry/opentelemetry-dotnet/pull/948))
* Changed `Link` constructor to accept `ActivityTagsCollection` instead of
  `IDictionary<string, object>` attributes
  ([#954](https://github.com/open-telemetry/opentelemetry-dotnet/pull/954))
* Added more `TelemetrySpan.SetAttribute` overloads with value of type bool,
  int, double (string already existed)
  ([#954](https://github.com/open-telemetry/opentelemetry-dotnet/pull/954))
* Changed `TelemetrySpan.SetAttribute` to match the spec
  ([#954](https://github.com/open-telemetry/opentelemetry-dotnet/pull/954))
  * Setting an attribute with an existing key now results in overwriting it
  * Setting null value has no impact except if null is set to an existing key,
    it gets removed
* Changed `HttpStatusCode` in all spans attribute (http.status_code) to use int
  value
  ([#998](https://github.com/open-telemetry/opentelemetry-dotnet/pull/998))
* Added `CompositePropagator` which accepts a list of `ITextFormat` to match the
  spec ([#923](https://github.com/open-telemetry/opentelemetry-dotnet/pull/923))
* Replaced `ITextFormatActivity` with `ITextFormat`
  ([#923](https://github.com/open-telemetry/opentelemetry-dotnet/pull/923))
* Added `StartRootSpan` and `StartActiveSpan`
  ([#994](https://github.com/open-telemetry/opentelemetry-dotnet/pull/994))
* Changed `StartSpan` to not set the created span as Active to match the spec
  ([#994](https://github.com/open-telemetry/opentelemetry-dotnet/pull/994))
* Updated System.Diagnostics.DiagnosticSource to version
  5.0.0-preview.8.20407.11.
* Removed `CorrelationContext` and added `Baggage`, an implementation of the
  [`Baggage
  API`](https://github.com/open-telemetry/opentelemetry-specification/blob/main/specification/baggage/api.md)
  spec
  ([#1106](https://github.com/open-telemetry/opentelemetry-dotnet/pull/1106))
* Renamed `TraceContextFormat` to `TextMapPropagator`, `BaggageFormat` to
  `BaggagePropagator`, and `B3Format` to `B3Propagator`
  ([#1175](https://github.com/open-telemetry/opentelemetry-dotnet/pull/1175))
* Renamed `ITextPropagator` to `IPropagator`
  ([#1190](https://github.com/open-telemetry/opentelemetry-dotnet/pull/1190))

## 0.4.0-beta.2

Released 2020-07-24

* First beta release

## 0.3.0-beta

Released 2020-07-23

* Initial release<|MERGE_RESOLUTION|>--- conflicted
+++ resolved
@@ -4,12 +4,6 @@
 
 ## 1.2.0-alpha2
 
-<<<<<<< HEAD
-* Removed existing Metrics code as the spec is completely being re-written.
-  ([#2030](https://github.com/open-telemetry/opentelemetry-dotnet/pull/2030))
-
-## Unreleased
-=======
 Released 2021-Aug-24
 
 ## 1.2.0-alpha1
@@ -17,7 +11,6 @@
 Released 2021-Jul-23
 
 * Add Metrics support.([#2174](https://github.com/open-telemetry/opentelemetry-dotnet/pull/2174))
->>>>>>> e27070d2
 
 * Removes .NET Framework 4.5.2, .NET 4.6 support. The minimum .NET Framework
   version supported is .NET 4.6.1. ([#2138](https://github.com/open-telemetry/opentelemetry-dotnet/issues/2138))
