// <copyright file="ProviderExtensions.cs" company="OpenTelemetry Authors">
// Copyright The OpenTelemetry Authors
//
// Licensed under the Apache License, Version 2.0 (the "License");
// you may not use this file except in compliance with the License.
// You may obtain a copy of the License at
//
//     http://www.apache.org/licenses/LICENSE-2.0
//
// Unless required by applicable law or agreed to in writing, software
// distributed under the License is distributed on an "AS IS" BASIS,
// WITHOUT WARRANTIES OR CONDITIONS OF ANY KIND, either express or implied.
// See the License for the specific language governing permissions and
// limitations under the License.
// </copyright>

using OpenTelemetry.Logs;
<<<<<<< HEAD
#endif
using OpenTelemetry.Metrics;
=======
>>>>>>> ff3b9485
using OpenTelemetry.Resources;
using OpenTelemetry.Trace;

namespace OpenTelemetry
{
    /// <summary>
    /// Contains provider extension methods.
    /// </summary>
    public static class ProviderExtensions
    {
        /// <summary>
        /// Gets the <see cref="Resource"/> associated with the <see cref="BaseProvider"/>.
        /// </summary>
        /// <param name="baseProvider"><see cref="BaseProvider"/>.</param>
        /// <returns><see cref="Resource"/>if found otherwise <see cref="Resource.Empty"/>.</returns>
        public static Resource GetResource(this BaseProvider baseProvider)
        {
            if (baseProvider is TracerProviderSdk tracerProviderSdk)
            {
                return tracerProviderSdk.Resource;
            }
            else if (baseProvider is OpenTelemetryLoggerProvider otelLoggerProvider)
            {
                return otelLoggerProvider.Resource;
            }
<<<<<<< HEAD
#endif
            else if (baseProvider is MeterProviderSdk meterProviderSdk)
            {
                return meterProviderSdk.Resource;
            }
=======
>>>>>>> ff3b9485

            return Resource.Empty;
        }

        /// <summary>
        /// Gets the <see cref="Resource"/> associated with the <see cref="BaseProvider"/>.
        /// </summary>
        /// <param name="baseProvider"><see cref="BaseProvider"/>.</param>
        /// <returns><see cref="Resource"/>if found otherwise <see cref="Resource.Empty"/>.</returns>
        public static Resource GetDefaultResource(this BaseProvider baseProvider)
        {
            return ResourceBuilder.CreateDefault().Build();
        }
    }
}<|MERGE_RESOLUTION|>--- conflicted
+++ resolved
@@ -15,11 +15,7 @@
 // </copyright>
 
 using OpenTelemetry.Logs;
-<<<<<<< HEAD
-#endif
 using OpenTelemetry.Metrics;
-=======
->>>>>>> ff3b9485
 using OpenTelemetry.Resources;
 using OpenTelemetry.Trace;
 
@@ -45,14 +41,10 @@
             {
                 return otelLoggerProvider.Resource;
             }
-<<<<<<< HEAD
-#endif
             else if (baseProvider is MeterProviderSdk meterProviderSdk)
             {
                 return meterProviderSdk.Resource;
             }
-=======
->>>>>>> ff3b9485
 
             return Resource.Empty;
         }
